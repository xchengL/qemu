/*
 * QTest
 *
 * Copyright IBM, Corp. 2012
 * Copyright Red Hat, Inc. 2012
 * Copyright SUSE LINUX Products GmbH 2013
 *
 * Authors:
 *  Anthony Liguori   <aliguori@us.ibm.com>
 *  Paolo Bonzini     <pbonzini@redhat.com>
 *  Andreas Färber    <afaerber@suse.de>
 *
 * This work is licensed under the terms of the GNU GPL, version 2 or later.
 * See the COPYING file in the top-level directory.
 */

#include "qemu/osdep.h"

#ifndef _WIN32
#include <sys/socket.h>
#include <sys/wait.h>
#include <sys/un.h>
#endif /* _WIN32 */
#ifdef __linux__
#include <sys/prctl.h>
#endif /* __linux__ */

#include "libqtest.h"
#include "libqmp.h"
#include "qemu/ctype.h"
#include "qemu/cutils.h"
#include "qemu/sockets.h"
#include "qapi/qmp/qdict.h"
#include "qapi/qmp/qjson.h"
#include "qapi/qmp/qlist.h"
#include "qapi/qmp/qstring.h"

#define MAX_IRQ 256

#ifndef _WIN32
# define SOCKET_TIMEOUT 50
# define CMD_EXEC   "exec "
# define DEV_STDERR "/dev/fd/2"
# define DEV_NULL   "/dev/null"
#else
# define SOCKET_TIMEOUT 50000
# define CMD_EXEC   ""
# define DEV_STDERR "2"
# define DEV_NULL   "nul"
#endif

typedef void (*QTestSendFn)(QTestState *s, const char *buf);
typedef void (*ExternalSendFn)(void *s, const char *buf);
typedef GString* (*QTestRecvFn)(QTestState *);

typedef struct QTestClientTransportOps {
    QTestSendFn     send;      /* for sending qtest commands */

    /*
     * use external_send to send qtest command strings through functions which
     * do not accept a QTestState as the first parameter.
     */
    ExternalSendFn  external_send;

    QTestRecvFn     recv_line; /* for receiving qtest command responses */
} QTestTransportOps;

struct QTestState
{
    int fd;
    int qmp_fd;
    pid_t qemu_pid;  /* our child QEMU process */
    int wstatus;
    int expected_status;
    bool big_endian;
    bool irq_level[MAX_IRQ];
    GString *rx;
    QTestTransportOps ops;
    GList *pending_events;
};

QTestState *global_qtest;

static GHookList abrt_hooks;
#ifdef _WIN32
typedef void (*sighandler_t)(int);
#endif
static sighandler_t sighandler_old;

static int qtest_query_target_endianness(QTestState *s);

static void qtest_client_socket_send(QTestState*, const char *buf);
static void socket_send(int fd, const char *buf, size_t size);

static GString *qtest_client_socket_recv_line(QTestState *);

static void qtest_client_set_tx_handler(QTestState *s, QTestSendFn send);
static void qtest_client_set_rx_handler(QTestState *s, QTestRecvFn recv);

static int init_socket(const char *socket_path)
{
    int sock = qtest_socket_server(socket_path);
    qemu_set_cloexec(sock);
    return sock;
}

static int socket_accept(int sock)
{
    struct sockaddr_un addr;
    socklen_t addrlen;
    int ret;
    /*
     * timeout unit of blocking receive calls is different among platfoms.
     * It's in seconds on non-Windows platforms but milliseconds on Windows.
     */
#ifndef _WIN32
    struct timeval timeout = { .tv_sec = SOCKET_TIMEOUT,
                               .tv_usec = 0 };
#else
    DWORD timeout = SOCKET_TIMEOUT;
#endif

    if (setsockopt(sock, SOL_SOCKET, SO_RCVTIMEO,
                   (void *)&timeout, sizeof(timeout))) {
        fprintf(stderr, "%s failed to set SO_RCVTIMEO: %s\n",
                __func__, strerror(errno));
        closesocket(sock);
        return -1;
    }

    do {
        addrlen = sizeof(addr);
        ret = accept(sock, (struct sockaddr *)&addr, &addrlen);
    } while (ret == -1 && errno == EINTR);
    if (ret == -1) {
        fprintf(stderr, "%s failed: %s\n", __func__, strerror(errno));
    }
    closesocket(sock);

    return ret;
}

bool qtest_probe_child(QTestState *s)
{
    pid_t pid = s->qemu_pid;

    if (pid != -1) {
#ifndef _WIN32
        pid = waitpid(pid, &s->wstatus, WNOHANG);
        if (pid == 0) {
            return true;
        }
#else
        DWORD exit_code;
        GetExitCodeProcess((HANDLE)pid, &exit_code);
        if (exit_code == STILL_ACTIVE) {
            return true;
        }
#endif
        s->qemu_pid = -1;
    }
    return false;
}

void qtest_set_expected_status(QTestState *s, int status)
{
    s->expected_status = status;
}

void qtest_kill_qemu(QTestState *s)
{
    pid_t pid = s->qemu_pid;
#ifndef _WIN32
    int wstatus;
#else
    DWORD ret, exit_code;
#endif

    /* Skip wait if qtest_probe_child already reaped.  */
    if (pid != -1) {
#ifndef _WIN32
        kill(pid, SIGTERM);
        TFR(pid = waitpid(s->qemu_pid, &s->wstatus, 0));
        assert(pid == s->qemu_pid);
#else
        TerminateProcess((HANDLE)pid, s->expected_status);
        ret = WaitForSingleObject((HANDLE)pid, INFINITE);
        assert(ret == WAIT_OBJECT_0);
#endif
        s->qemu_pid = -1;
    }

    /*
     * Check whether qemu exited with expected exit status; anything else is
     * fishy and should be logged with as much detail as possible.
     */
#ifndef _WIN32
    wstatus = s->wstatus;
    if (WIFEXITED(wstatus) && WEXITSTATUS(wstatus) != s->expected_status) {
        fprintf(stderr, "%s:%d: kill_qemu() tried to terminate QEMU "
                "process but encountered exit status %d (expected %d)\n",
                __FILE__, __LINE__, WEXITSTATUS(wstatus), s->expected_status);
        abort();
    } else if (WIFSIGNALED(wstatus)) {
        int sig = WTERMSIG(wstatus);
        const char *signame = strsignal(sig) ?: "unknown ???";
        const char *dump = WCOREDUMP(wstatus) ? " (core dumped)" : "";

        fprintf(stderr, "%s:%d: kill_qemu() detected QEMU death "
                "from signal %d (%s)%s\n",
                __FILE__, __LINE__, sig, signame, dump);
        abort();
    }
#else
    GetExitCodeProcess((HANDLE)pid, &exit_code);
<<<<<<< HEAD
    CloseHandle((HANDLE)pid);
=======
>>>>>>> d20dada0
    if (exit_code != s->expected_status) {
        fprintf(stderr, "%s:%d: kill_qemu() tried to terminate QEMU "
                "process but encountered exit status %ld (expected %d)\n",
                __FILE__, __LINE__, exit_code, s->expected_status);
        abort();
    }
#endif
}

static void kill_qemu_hook_func(void *s)
{
    qtest_kill_qemu(s);
}

static void sigabrt_handler(int signo)
{
    g_hook_list_invoke(&abrt_hooks, FALSE);
}

static void setup_sigabrt_handler(void)
{
    sighandler_old = signal(SIGABRT, sigabrt_handler);
}

static void cleanup_sigabrt_handler(void)
{
    signal(SIGABRT, sighandler_old);
}

static bool hook_list_is_empty(GHookList *hook_list)
{
    GHook *hook = g_hook_first_valid(hook_list, TRUE);

    if (!hook) {
        return true;
    }

    g_hook_unref(hook_list, hook);
    return false;
}

void qtest_add_abrt_handler(GHookFunc fn, const void *data)
{
    GHook *hook;

    if (!abrt_hooks.is_setup) {
        g_hook_list_init(&abrt_hooks, sizeof(GHook));
    }

    /* Only install SIGABRT handler once */
    if (hook_list_is_empty(&abrt_hooks)) {
        setup_sigabrt_handler();
    }

    hook = g_hook_alloc(&abrt_hooks);
    hook->func = fn;
    hook->data = (void *)data;

    g_hook_prepend(&abrt_hooks, hook);
}

void qtest_remove_abrt_handler(void *data)
{
    GHook *hook = g_hook_find_data(&abrt_hooks, TRUE, data);
    g_hook_destroy_link(&abrt_hooks, hook);

    /* Uninstall SIGABRT handler on last instance */
    if (hook_list_is_empty(&abrt_hooks)) {
        cleanup_sigabrt_handler();
    }
}

static const char *qtest_qemu_binary(void)
{
    const char *qemu_bin;

    qemu_bin = getenv("QTEST_QEMU_BINARY");
    if (!qemu_bin) {
        fprintf(stderr, "Environment variable QTEST_QEMU_BINARY required\n");
        exit(1);
    }

    return qemu_bin;
}

#ifdef _WIN32
static pid_t qtest_create_process(char *cmd)
{
    STARTUPINFO si;
    PROCESS_INFORMATION pi;
    BOOL ret;

    ZeroMemory(&si, sizeof(si));
    si.cb = sizeof(si);
    ZeroMemory(&pi, sizeof(pi));

    ret = CreateProcess(NULL,   /* module name */
                        cmd,    /* command line */
                        NULL,   /* process handle not inheritable */
                        NULL,   /* thread handle not inheritable */
                        FALSE,  /* set handle inheritance to FALSE */
                        0,      /* No creation flags */
                        NULL,   /* use parent's environment block */
                        NULL,   /* use parent's starting directory */
                        &si,    /* pointer to STARTUPINFO structure */
                        &pi     /* pointer to PROCESS_INFORMATION structure */
                        );
    if (ret == 0) {
        fprintf(stderr, "%s:%d: unable to create a new process (%s)\n",
                __FILE__, __LINE__, strerror(GetLastError()));
        abort();
    }

    return (pid_t)pi.hProcess;
}
#endif /* _WIN32 */

QTestState *qtest_init_without_qmp_handshake(const char *extra_args)
{
    QTestState *s;
    int sock, qmpsock, i;
    gchar *socket_path;
    gchar *qmp_socket_path;
    gchar *command;
    const char *qemu_binary = qtest_qemu_binary();
    const char *trace = g_getenv("QTEST_TRACE");
    g_autofree char *tracearg = trace ?
        g_strdup_printf("-trace %s ", trace) : g_strdup("");

    s = g_new(QTestState, 1);

    socket_path = g_strdup_printf("%s/qtest-%d.sock",
                                  g_get_tmp_dir(), getpid());
    qmp_socket_path = g_strdup_printf("%s/qtest-%d.qmp",
                                      g_get_tmp_dir(), getpid());

    /* It's possible that if an earlier test run crashed it might
     * have left a stale unix socket lying around. Delete any
     * stale old socket to avoid spurious test failures with
     * tests/libqtest.c:70:init_socket: assertion failed (ret != -1): (-1 != -1)
     */
    unlink(socket_path);
    unlink(qmp_socket_path);

#ifdef _WIN32
    socket_init();
#endif
    sock = init_socket(socket_path);
    qmpsock = init_socket(qmp_socket_path);

    qtest_client_set_rx_handler(s, qtest_client_socket_recv_line);
    qtest_client_set_tx_handler(s, qtest_client_socket_send);

    qtest_add_abrt_handler(kill_qemu_hook_func, s);

    command = g_strdup_printf(CMD_EXEC "%s %s"
                              "-qtest unix:%s "
                              "-qtest-log %s "
                              "-chardev socket,path=%s,id=char0 "
                              "-mon chardev=char0,mode=control "
                              "-display none "
                              "%s"
                              " -accel qtest",
                              qemu_binary, tracearg, socket_path,
                              getenv("QTEST_LOG") ? DEV_STDERR : DEV_NULL,
                              qmp_socket_path,
                              extra_args ?: "");

    g_test_message("starting QEMU: %s", command);

    s->pending_events = NULL;
    s->wstatus = 0;
    s->expected_status = 0;
#ifndef _WIN32
    s->qemu_pid = fork();
    if (s->qemu_pid == 0) {
#ifdef __linux__
        /*
         * Although we register a ABRT handler to kill off QEMU
         * when g_assert() triggers, we want an extra safety
         * net. The QEMU process might be non-functional and
         * thus not have responded to SIGTERM. The test script
         * might also have crashed with SEGV, in which case the
         * cleanup handlers won't ever run.
         *
         * This PR_SET_PDEATHSIG setup will ensure any remaining
         * QEMU will get terminated with SIGKILL in these cases.
         */
        prctl(PR_SET_PDEATHSIG, SIGKILL, 0, 0, 0);
#endif /* __linux__ */
        if (!g_setenv("QEMU_AUDIO_DRV", "none", true)) {
            exit(1);
        }
        execlp("/bin/sh", "sh", "-c", command, NULL);
        exit(1);
    }
#else
    s->qemu_pid = qtest_create_process(command);
#endif /* _WIN32 */

    g_free(command);
    s->fd = socket_accept(sock);
    if (s->fd >= 0) {
        s->qmp_fd = socket_accept(qmpsock);
    }
    unlink(socket_path);
    unlink(qmp_socket_path);
    g_free(socket_path);
    g_free(qmp_socket_path);

    g_assert(s->fd >= 0 && s->qmp_fd >= 0);

    s->rx = g_string_new("");
    for (i = 0; i < MAX_IRQ; i++) {
        s->irq_level[i] = false;
    }

<<<<<<< HEAD
    /*
     * Stopping QEMU for debugging is not supported on Windows.
     *
     * Using DebugActiveProcess() API can suspend the QEMU process,
     * but gdb cannot attach to the process. Using the undocumented
     * NtSuspendProcess() can suspend the QEMU process and gdb can
     * attach to the process, but gdb cannot resume it.
     */
=======
>>>>>>> d20dada0
#ifndef _WIN32
    if (getenv("QTEST_STOP")) {
        kill(s->qemu_pid, SIGSTOP);
    }
#endif

    /* ask endianness of the target */

    s->big_endian = qtest_query_target_endianness(s);

    return s;
}

QTestState *qtest_init(const char *extra_args)
{
    QTestState *s = qtest_init_without_qmp_handshake(extra_args);
    QDict *greeting;

    /* Read the QMP greeting and then do the handshake */
    greeting = qtest_qmp_receive(s);
    qobject_unref(greeting);
    qobject_unref(qtest_qmp(s, "{ 'execute': 'qmp_capabilities' }"));

    return s;
}

QTestState *qtest_vinitf(const char *fmt, va_list ap)
{
    char *args = g_strdup_vprintf(fmt, ap);
    QTestState *s;

    s = qtest_init(args);
    g_free(args);
    return s;
}

QTestState *qtest_initf(const char *fmt, ...)
{
    va_list ap;
    QTestState *s;

    va_start(ap, fmt);
    s = qtest_vinitf(fmt, ap);
    va_end(ap);
    return s;
}

QTestState *qtest_init_with_serial(const char *extra_args, int *sock_fd)
{
    int sock_fd_init;
    char *sock_path, *sock_dir;
    QTestState *qts;

    sock_dir = g_strdup_printf("%s/qtest-serial-XXXXXX", g_get_tmp_dir());
    g_assert_true(g_mkdtemp(sock_dir) != NULL);
    sock_path = g_strdup_printf("%s/sock", sock_dir);

#ifdef _WIN32
    socket_init();
#endif
    sock_fd_init = init_socket(sock_path);

    qts = qtest_initf("-chardev socket,id=s0,path=%s -serial chardev:s0 %s",
                      sock_path, extra_args);

    *sock_fd = socket_accept(sock_fd_init);

    unlink(sock_path);
    g_free(sock_path);
    rmdir(sock_dir);
    g_free(sock_dir);

    g_assert_true(*sock_fd >= 0);

    return qts;
}

void qtest_quit(QTestState *s)
{
    qtest_remove_abrt_handler(s);

    qtest_kill_qemu(s);
    closesocket(s->fd);
    closesocket(s->qmp_fd);
    g_string_free(s->rx, true);

    for (GList *it = s->pending_events; it != NULL; it = it->next) {
        qobject_unref((QDict *)it->data);
    }

    g_list_free(s->pending_events);

    g_free(s);
}

static void socket_send(int fd, const char *buf, size_t size)
{
    ssize_t res = send(fd, buf, size, 0);

    assert(res == size);
}

static void qtest_client_socket_send(QTestState *s, const char *buf)
{
    socket_send(s->fd, buf, strlen(buf));
}

static void G_GNUC_PRINTF(2, 3) qtest_sendf(QTestState *s, const char *fmt, ...)
{
    va_list ap;

    va_start(ap, fmt);
    gchar *str = g_strdup_vprintf(fmt, ap);
    va_end(ap);

    s->ops.send(s, str);
    g_free(str);
}

static GString *qtest_client_socket_recv_line(QTestState *s)
{
    GString *line;
    size_t offset;
    char *eol;

    while ((eol = strchr(s->rx->str, '\n')) == NULL) {
        ssize_t len;
        char buffer[1024];

        len = recv(s->fd, buffer, sizeof(buffer), 0);
        if (len == -1 && errno == EINTR) {
            continue;
        }

        if (len == -1 || len == 0) {
            fprintf(stderr, "Broken pipe\n");
            abort();
        }

        g_string_append_len(s->rx, buffer, len);
    }

    offset = eol - s->rx->str;
    line = g_string_new_len(s->rx->str, offset);
    g_string_erase(s->rx, 0, offset + 1);

    return line;
}

static gchar **qtest_rsp_args(QTestState *s, int expected_args)
{
    GString *line;
    gchar **words;
    int i;

redo:
    line = s->ops.recv_line(s);
    words = g_strsplit(line->str, " ", 0);
    g_string_free(line, TRUE);

    if (strcmp(words[0], "IRQ") == 0) {
        long irq;
        int ret;

        g_assert(words[1] != NULL);
        g_assert(words[2] != NULL);

        ret = qemu_strtol(words[2], NULL, 0, &irq);
        g_assert(!ret);
        g_assert_cmpint(irq, >=, 0);
        g_assert_cmpint(irq, <, MAX_IRQ);

        if (strcmp(words[1], "raise") == 0) {
            s->irq_level[irq] = true;
        } else {
            s->irq_level[irq] = false;
        }

        g_strfreev(words);
        goto redo;
    }

    g_assert(words[0] != NULL);
    g_assert_cmpstr(words[0], ==, "OK");

    for (i = 0; i < expected_args; i++) {
        g_assert(words[i] != NULL);
    }

    return words;
}

static void qtest_rsp(QTestState *s)
{
    gchar **words = qtest_rsp_args(s, 0);

    g_strfreev(words);
}

static int qtest_query_target_endianness(QTestState *s)
{
    gchar **args;
    int big_endian;

    qtest_sendf(s, "endianness\n");
    args = qtest_rsp_args(s, 1);
    g_assert(strcmp(args[1], "big") == 0 || strcmp(args[1], "little") == 0);
    big_endian = strcmp(args[1], "big") == 0;
    g_strfreev(args);

    return big_endian;
}

QDict *qtest_qmp_receive(QTestState *s)
{
    while (true) {
        QDict *response = qtest_qmp_receive_dict(s);

        if (!qdict_get_try_str(response, "event")) {
            return response;
        }
        /* Stash the event for a later consumption */
        s->pending_events = g_list_append(s->pending_events, response);
    }
}

QDict *qtest_qmp_receive_dict(QTestState *s)
{
    return qmp_fd_receive(s->qmp_fd);
}

int qtest_socket_server(const char *socket_path)
{
    struct sockaddr_un addr;
    int sock;
    int ret;

    sock = socket(PF_UNIX, SOCK_STREAM, 0);
    g_assert_cmpint(sock, !=, -1);

    addr.sun_family = AF_UNIX;
    snprintf(addr.sun_path, sizeof(addr.sun_path), "%s", socket_path);

    do {
        ret = bind(sock, (struct sockaddr *)&addr, sizeof(addr));
    } while (ret == -1 && errno == EINTR);
    g_assert_cmpint(ret, !=, -1);
    ret = listen(sock, 1);
    g_assert_cmpint(ret, !=, -1);

    return sock;
}

#ifndef _WIN32
void qtest_qmp_vsend_fds(QTestState *s, int *fds, size_t fds_num,
                         const char *fmt, va_list ap)
{
    qmp_fd_vsend_fds(s->qmp_fd, fds, fds_num, fmt, ap);
}
#endif

void qtest_qmp_vsend(QTestState *s, const char *fmt, va_list ap)
{
    qmp_fd_vsend(s->qmp_fd, fmt, ap);
}

#ifndef _WIN32
QDict *qtest_vqmp_fds(QTestState *s, int *fds, size_t fds_num,
                      const char *fmt, va_list ap)
{
    qtest_qmp_vsend_fds(s, fds, fds_num, fmt, ap);

    /* Receive reply */
    return qtest_qmp_receive(s);
}
#endif

QDict *qtest_vqmp(QTestState *s, const char *fmt, va_list ap)
{
    qtest_qmp_vsend(s, fmt, ap);

    /* Receive reply */
    return qtest_qmp_receive(s);
}

#ifndef _WIN32
QDict *qtest_qmp_fds(QTestState *s, int *fds, size_t fds_num,
                     const char *fmt, ...)
{
    va_list ap;
    QDict *response;

    va_start(ap, fmt);
    response = qtest_vqmp_fds(s, fds, fds_num, fmt, ap);
    va_end(ap);
    return response;
}
#endif

QDict *qtest_qmp(QTestState *s, const char *fmt, ...)
{
    va_list ap;
    QDict *response;

    va_start(ap, fmt);
    response = qtest_vqmp(s, fmt, ap);
    va_end(ap);
    return response;
}

void qtest_qmp_send(QTestState *s, const char *fmt, ...)
{
    va_list ap;

    va_start(ap, fmt);
    qtest_qmp_vsend(s, fmt, ap);
    va_end(ap);
}

void qtest_qmp_send_raw(QTestState *s, const char *fmt, ...)
{
    va_list ap;

    va_start(ap, fmt);
    qmp_fd_vsend_raw(s->qmp_fd, fmt, ap);
    va_end(ap);
}

QDict *qtest_qmp_event_ref(QTestState *s, const char *event)
{
    while (s->pending_events) {

        GList *first = s->pending_events;
        QDict *response = (QDict *)first->data;

        s->pending_events = g_list_delete_link(s->pending_events, first);

        if (!strcmp(qdict_get_str(response, "event"), event)) {
            return response;
        }
        qobject_unref(response);
    }
    return NULL;
}

QDict *qtest_qmp_eventwait_ref(QTestState *s, const char *event)
{
    QDict *response = qtest_qmp_event_ref(s, event);

    if (response) {
        return response;
    }

    for (;;) {
        response = qtest_qmp_receive_dict(s);
        if ((qdict_haskey(response, "event")) &&
            (strcmp(qdict_get_str(response, "event"), event) == 0)) {
            return response;
        }
        qobject_unref(response);
    }
}

void qtest_qmp_eventwait(QTestState *s, const char *event)
{
    QDict *response;

    response = qtest_qmp_eventwait_ref(s, event);
    qobject_unref(response);
}

char *qtest_vhmp(QTestState *s, const char *fmt, va_list ap)
{
    char *cmd;
    QDict *resp;
    char *ret;

    cmd = g_strdup_vprintf(fmt, ap);
    resp = qtest_qmp(s, "{'execute': 'human-monitor-command',"
                     " 'arguments': {'command-line': %s}}",
                     cmd);
    ret = g_strdup(qdict_get_try_str(resp, "return"));
    g_assert(ret);
    qobject_unref(resp);
    g_free(cmd);
    return ret;
}

char *qtest_hmp(QTestState *s, const char *fmt, ...)
{
    va_list ap;
    char *ret;

    va_start(ap, fmt);
    ret = qtest_vhmp(s, fmt, ap);
    va_end(ap);
    return ret;
}

const char *qtest_get_arch(void)
{
    const char *qemu = qtest_qemu_binary();
    const char *end = strrchr(qemu, '-');

    if (!end) {
        fprintf(stderr, "Can't determine architecture from binary name.\n");
        exit(1);
    }

    if (!strstr(qemu, "-system-")) {
        fprintf(stderr, "QTEST_QEMU_BINARY must end with *-system-<arch> "
                "where 'arch' is the target\narchitecture (x86_64, aarch64, "
                "etc).\n");
        exit(1);
    }

    return end + 1;
}

bool qtest_has_accel(const char *accel_name)
{
    if (g_str_equal(accel_name, "tcg")) {
#if defined(CONFIG_TCG)
        return true;
#else
        return false;
#endif
    } else if (g_str_equal(accel_name, "kvm")) {
        int i;
        const char *arch = qtest_get_arch();
        const char *targets[] = { CONFIG_KVM_TARGETS };

        for (i = 0; i < ARRAY_SIZE(targets); i++) {
            if (!strncmp(targets[i], arch, strlen(arch))) {
                if (!access("/dev/kvm", R_OK | W_OK)) {
                    return true;
                }
            }
        }
    } else {
        /* not implemented */
        g_assert_not_reached();
    }
    return false;
}

bool qtest_get_irq(QTestState *s, int num)
{
    /* dummy operation in order to make sure irq is up to date */
    qtest_inb(s, 0);

    return s->irq_level[num];
}

void qtest_module_load(QTestState *s, const char *prefix, const char *libname)
{
    qtest_sendf(s, "module_load %s %s\n", prefix, libname);
    qtest_rsp(s);
}

static int64_t qtest_clock_rsp(QTestState *s)
{
    gchar **words;
    int64_t clock;
    words = qtest_rsp_args(s, 2);
    clock = g_ascii_strtoll(words[1], NULL, 0);
    g_strfreev(words);
    return clock;
}

int64_t qtest_clock_step_next(QTestState *s)
{
    qtest_sendf(s, "clock_step\n");
    return qtest_clock_rsp(s);
}

int64_t qtest_clock_step(QTestState *s, int64_t step)
{
    qtest_sendf(s, "clock_step %"PRIi64"\n", step);
    return qtest_clock_rsp(s);
}

int64_t qtest_clock_set(QTestState *s, int64_t val)
{
    qtest_sendf(s, "clock_set %"PRIi64"\n", val);
    return qtest_clock_rsp(s);
}

void qtest_irq_intercept_out(QTestState *s, const char *qom_path)
{
    qtest_sendf(s, "irq_intercept_out %s\n", qom_path);
    qtest_rsp(s);
}

void qtest_irq_intercept_in(QTestState *s, const char *qom_path)
{
    qtest_sendf(s, "irq_intercept_in %s\n", qom_path);
    qtest_rsp(s);
}

void qtest_set_irq_in(QTestState *s, const char *qom_path, const char *name,
                      int num, int level)
{
    if (!name) {
        name = "unnamed-gpio-in";
    }
    qtest_sendf(s, "set_irq_in %s %s %d %d\n", qom_path, name, num, level);
    qtest_rsp(s);
}

static void qtest_out(QTestState *s, const char *cmd, uint16_t addr, uint32_t value)
{
    qtest_sendf(s, "%s 0x%x 0x%x\n", cmd, addr, value);
    qtest_rsp(s);
}

void qtest_outb(QTestState *s, uint16_t addr, uint8_t value)
{
    qtest_out(s, "outb", addr, value);
}

void qtest_outw(QTestState *s, uint16_t addr, uint16_t value)
{
    qtest_out(s, "outw", addr, value);
}

void qtest_outl(QTestState *s, uint16_t addr, uint32_t value)
{
    qtest_out(s, "outl", addr, value);
}

static uint32_t qtest_in(QTestState *s, const char *cmd, uint16_t addr)
{
    gchar **args;
    int ret;
    unsigned long value;

    qtest_sendf(s, "%s 0x%x\n", cmd, addr);
    args = qtest_rsp_args(s, 2);
    ret = qemu_strtoul(args[1], NULL, 0, &value);
    g_assert(!ret && value <= UINT32_MAX);
    g_strfreev(args);

    return value;
}

uint8_t qtest_inb(QTestState *s, uint16_t addr)
{
    return qtest_in(s, "inb", addr);
}

uint16_t qtest_inw(QTestState *s, uint16_t addr)
{
    return qtest_in(s, "inw", addr);
}

uint32_t qtest_inl(QTestState *s, uint16_t addr)
{
    return qtest_in(s, "inl", addr);
}

static void qtest_write(QTestState *s, const char *cmd, uint64_t addr,
                        uint64_t value)
{
    qtest_sendf(s, "%s 0x%" PRIx64 " 0x%" PRIx64 "\n", cmd, addr, value);
    qtest_rsp(s);
}

void qtest_writeb(QTestState *s, uint64_t addr, uint8_t value)
{
    qtest_write(s, "writeb", addr, value);
}

void qtest_writew(QTestState *s, uint64_t addr, uint16_t value)
{
    qtest_write(s, "writew", addr, value);
}

void qtest_writel(QTestState *s, uint64_t addr, uint32_t value)
{
    qtest_write(s, "writel", addr, value);
}

void qtest_writeq(QTestState *s, uint64_t addr, uint64_t value)
{
    qtest_write(s, "writeq", addr, value);
}

static uint64_t qtest_read(QTestState *s, const char *cmd, uint64_t addr)
{
    gchar **args;
    int ret;
    uint64_t value;

    qtest_sendf(s, "%s 0x%" PRIx64 "\n", cmd, addr);
    args = qtest_rsp_args(s, 2);
    ret = qemu_strtou64(args[1], NULL, 0, &value);
    g_assert(!ret);
    g_strfreev(args);

    return value;
}

uint8_t qtest_readb(QTestState *s, uint64_t addr)
{
    return qtest_read(s, "readb", addr);
}

uint16_t qtest_readw(QTestState *s, uint64_t addr)
{
    return qtest_read(s, "readw", addr);
}

uint32_t qtest_readl(QTestState *s, uint64_t addr)
{
    return qtest_read(s, "readl", addr);
}

uint64_t qtest_readq(QTestState *s, uint64_t addr)
{
    return qtest_read(s, "readq", addr);
}

static int hex2nib(char ch)
{
    if (ch >= '0' && ch <= '9') {
        return ch - '0';
    } else if (ch >= 'a' && ch <= 'f') {
        return 10 + (ch - 'a');
    } else if (ch >= 'A' && ch <= 'F') {
        return 10 + (ch - 'a');
    } else {
        return -1;
    }
}

void qtest_memread(QTestState *s, uint64_t addr, void *data, size_t size)
{
    uint8_t *ptr = data;
    gchar **args;
    size_t i;

    if (!size) {
        return;
    }

    qtest_sendf(s, "read 0x%" PRIx64 " 0x%zx\n", addr, size);
    args = qtest_rsp_args(s, 2);

    for (i = 0; i < size; i++) {
        ptr[i] = hex2nib(args[1][2 + (i * 2)]) << 4;
        ptr[i] |= hex2nib(args[1][2 + (i * 2) + 1]);
    }

    g_strfreev(args);
}

uint64_t qtest_rtas_call(QTestState *s, const char *name,
                         uint32_t nargs, uint64_t args,
                         uint32_t nret, uint64_t ret)
{
    qtest_sendf(s, "rtas %s %u 0x%"PRIx64" %u 0x%"PRIx64"\n",
                name, nargs, args, nret, ret);
    qtest_rsp(s);
    return 0;
}

void qtest_add_func(const char *str, void (*fn)(void))
{
    gchar *path = g_strdup_printf("/%s/%s", qtest_get_arch(), str);
    g_test_add_func(path, fn);
    g_free(path);
}

void qtest_add_data_func_full(const char *str, void *data,
                              void (*fn)(const void *),
                              GDestroyNotify data_free_func)
{
    gchar *path = g_strdup_printf("/%s/%s", qtest_get_arch(), str);
    g_test_add_data_func_full(path, data, fn, data_free_func);
    g_free(path);
}

void qtest_add_data_func(const char *str, const void *data,
                         void (*fn)(const void *))
{
    gchar *path = g_strdup_printf("/%s/%s", qtest_get_arch(), str);
    g_test_add_data_func(path, data, fn);
    g_free(path);
}

void qtest_bufwrite(QTestState *s, uint64_t addr, const void *data, size_t size)
{
    gchar *bdata;

    bdata = g_base64_encode(data, size);
    qtest_sendf(s, "b64write 0x%" PRIx64 " 0x%zx ", addr, size);
    s->ops.send(s, bdata);
    s->ops.send(s, "\n");
    qtest_rsp(s);
    g_free(bdata);
}

void qtest_bufread(QTestState *s, uint64_t addr, void *data, size_t size)
{
    gchar **args;
    size_t len;

    qtest_sendf(s, "b64read 0x%" PRIx64 " 0x%zx\n", addr, size);
    args = qtest_rsp_args(s, 2);

    g_base64_decode_inplace(args[1], &len);
    if (size != len) {
        fprintf(stderr, "bufread: asked for %zu bytes but decoded %zu\n",
                size, len);
        len = MIN(len, size);
    }

    memcpy(data, args[1], len);
    g_strfreev(args);
}

void qtest_memwrite(QTestState *s, uint64_t addr, const void *data, size_t size)
{
    const uint8_t *ptr = data;
    size_t i;
    char *enc;

    if (!size) {
        return;
    }

    enc = g_malloc(2 * size + 1);

    for (i = 0; i < size; i++) {
        sprintf(&enc[i * 2], "%02x", ptr[i]);
    }

    qtest_sendf(s, "write 0x%" PRIx64 " 0x%zx 0x%s\n", addr, size, enc);
    qtest_rsp(s);
    g_free(enc);
}

void qtest_memset(QTestState *s, uint64_t addr, uint8_t pattern, size_t size)
{
    qtest_sendf(s, "memset 0x%" PRIx64 " 0x%zx 0x%02x\n", addr, size, pattern);
    qtest_rsp(s);
}

void qtest_qmp_assert_success(QTestState *qts, const char *fmt, ...)
{
    va_list ap;
    QDict *response;

    va_start(ap, fmt);
    response = qtest_vqmp(qts, fmt, ap);
    va_end(ap);

    g_assert(response);
    if (!qdict_haskey(response, "return")) {
        GString *s = qobject_to_json_pretty(QOBJECT(response), true);
        g_test_message("%s", s->str);
        g_string_free(s, true);
    }
    g_assert(qdict_haskey(response, "return"));
    qobject_unref(response);
}

bool qtest_big_endian(QTestState *s)
{
    return s->big_endian;
}

static bool qtest_check_machine_version(const char *mname, const char *basename,
                                        int major, int minor)
{
    char *newname;
    bool is_equal;

    newname = g_strdup_printf("%s-%i.%i", basename, major, minor);
    is_equal = g_str_equal(mname, newname);
    g_free(newname);

    return is_equal;
}

static bool qtest_is_old_versioned_machine(const char *mname)
{
    const char *dash = strrchr(mname, '-');
    const char *dot = strrchr(mname, '.');
    const char *chr;
    char *bname;
    const int major = QEMU_VERSION_MAJOR;
    const int minor = QEMU_VERSION_MINOR;
    bool res = false;

    if (dash && dot && dot > dash) {
        for (chr = dash + 1; *chr; chr++) {
            if (!qemu_isdigit(*chr) && *chr != '.') {
                return false;
            }
        }
        /*
         * Now check if it is one of the latest versions. Check major + 1
         * and minor + 1 versions as well, since they might already exist
         * in the development branch.
         */
        bname = g_strdup(mname);
        bname[dash - mname] = 0;
        res = !qtest_check_machine_version(mname, bname, major + 1, 0) &&
              !qtest_check_machine_version(mname, bname, major, minor + 1) &&
              !qtest_check_machine_version(mname, bname, major, minor);
        g_free(bname);
    }

    return res;
}

struct MachInfo {
    char *name;
    char *alias;
};

/*
 * Returns an array with pointers to the available machine names.
 * The terminating entry has the name set to NULL.
 */
static struct MachInfo *qtest_get_machines(void)
{
    static struct MachInfo *machines;
    QDict *response, *minfo;
    QList *list;
    const QListEntry *p;
    QObject *qobj;
    QString *qstr;
    QTestState *qts;
    int idx;

    if (machines) {
        return machines;
    }

    qts = qtest_init("-machine none");
    response = qtest_qmp(qts, "{ 'execute': 'query-machines' }");
    g_assert(response);
    list = qdict_get_qlist(response, "return");
    g_assert(list);

    machines = g_new(struct MachInfo, qlist_size(list) + 1);

    for (p = qlist_first(list), idx = 0; p; p = qlist_next(p), idx++) {
        minfo = qobject_to(QDict, qlist_entry_obj(p));
        g_assert(minfo);

        qobj = qdict_get(minfo, "name");
        g_assert(qobj);
        qstr = qobject_to(QString, qobj);
        g_assert(qstr);
        machines[idx].name = g_strdup(qstring_get_str(qstr));

        qobj = qdict_get(minfo, "alias");
        if (qobj) {                               /* The alias is optional */
            qstr = qobject_to(QString, qobj);
            g_assert(qstr);
            machines[idx].alias = g_strdup(qstring_get_str(qstr));
        } else {
            machines[idx].alias = NULL;
        }
    }

    qtest_quit(qts);
    qobject_unref(response);

    memset(&machines[idx], 0, sizeof(struct MachInfo)); /* Terminating entry */
    return machines;
}

void qtest_cb_for_every_machine(void (*cb)(const char *machine),
                                bool skip_old_versioned)
{
    struct MachInfo *machines;
    int i;

    machines = qtest_get_machines();

    for (i = 0; machines[i].name != NULL; i++) {
        /* Ignore machines that cannot be used for qtests */
        if (!strncmp("xenfv", machines[i].name, 5) ||
            g_str_equal("xenpv", machines[i].name)) {
            continue;
        }
        if (!skip_old_versioned ||
            !qtest_is_old_versioned_machine(machines[i].name)) {
            cb(machines[i].name);
        }
    }
}

bool qtest_has_machine(const char *machine)
{
    struct MachInfo *machines;
    int i;

    machines = qtest_get_machines();

    for (i = 0; machines[i].name != NULL; i++) {
        if (g_str_equal(machine, machines[i].name) ||
            (machines[i].alias && g_str_equal(machine, machines[i].alias))) {
            return true;
        }
    }

    return false;
}

bool qtest_has_device(const char *device)
{
    static QList *list;
    const QListEntry *p;
    QObject *qobj;
    QString *qstr;
    QDict *devinfo;
    int idx;

    if (!list) {
        QDict *resp;
        QDict *args;
        QTestState *qts = qtest_init("-machine none");

        args = qdict_new();
        qdict_put_bool(args, "abstract", false);
        qdict_put_str(args, "implements", "device");

        resp = qtest_qmp(qts, "{'execute': 'qom-list-types', 'arguments': %p }",
                         args);
        g_assert(qdict_haskey(resp, "return"));
        list = qdict_get_qlist(resp, "return");
        qobject_ref(list);
        qobject_unref(resp);

        qtest_quit(qts);
    }

    for (p = qlist_first(list), idx = 0; p; p = qlist_next(p), idx++) {
        devinfo = qobject_to(QDict, qlist_entry_obj(p));
        g_assert(devinfo);

        qobj = qdict_get(devinfo, "name");
        g_assert(qobj);
        qstr = qobject_to(QString, qobj);
        g_assert(qstr);
        if (g_str_equal(qstring_get_str(qstr), device)) {
            return true;
        }
    }

    return false;
}

/*
 * Generic hot-plugging test via the device_add QMP commands.
 */
void qtest_qmp_device_add_qdict(QTestState *qts, const char *drv,
                                const QDict *arguments)
{
    QDict *resp;
    QDict *args = arguments ? qdict_clone_shallow(arguments) : qdict_new();

    g_assert(!qdict_haskey(args, "driver"));
    qdict_put_str(args, "driver", drv);
    resp = qtest_qmp(qts, "{'execute': 'device_add', 'arguments': %p}", args);
    g_assert(resp);
    g_assert(!qdict_haskey(resp, "event")); /* We don't expect any events */
    g_assert(!qdict_haskey(resp, "error"));
    qobject_unref(resp);
}

void qtest_qmp_device_add(QTestState *qts, const char *driver, const char *id,
                          const char *fmt, ...)
{
    QDict *args;
    va_list ap;

    va_start(ap, fmt);
    args = qdict_from_vjsonf_nofail(fmt, ap);
    va_end(ap);

    g_assert(!qdict_haskey(args, "id"));
    qdict_put_str(args, "id", id);

    qtest_qmp_device_add_qdict(qts, driver, args);
    qobject_unref(args);
}

#ifndef _WIN32
void qtest_qmp_add_client(QTestState *qts, const char *protocol, int fd)
{
    QDict *resp;

    resp = qtest_qmp_fds(qts, &fd, 1, "{'execute': 'getfd',"
                         "'arguments': {'fdname': 'fdname'}}");
    g_assert(resp);
    g_assert(!qdict_haskey(resp, "event")); /* We don't expect any events */
    g_assert(!qdict_haskey(resp, "error"));
    qobject_unref(resp);

    resp = qtest_qmp(
        qts, "{'execute': 'add_client',"
        "'arguments': {'protocol': %s, 'fdname': 'fdname'}}", protocol);
    g_assert(resp);
    g_assert(!qdict_haskey(resp, "event")); /* We don't expect any events */
    g_assert(!qdict_haskey(resp, "error"));
    qobject_unref(resp);
}
#endif

/*
 * Generic hot-unplugging test via the device_del QMP command.
 * Device deletion will get one response and one event. For example:
 *
 * {'execute': 'device_del','arguments': { 'id': 'scsi-hd'}}
 *
 * will get this one:
 *
 * {"timestamp": {"seconds": 1505289667, "microseconds": 569862},
 *  "event": "DEVICE_DELETED", "data": {"device": "scsi-hd",
 *  "path": "/machine/peripheral/scsi-hd"}}
 *
 * and this one:
 *
 * {"return": {}}
 */
void qtest_qmp_device_del(QTestState *qts, const char *id)
{
    QDict *rsp;

    rsp = qtest_qmp(qts, "{'execute': 'device_del', 'arguments': {'id': %s}}",
                    id);

    g_assert(qdict_haskey(rsp, "return"));
    qobject_unref(rsp);
    qtest_qmp_eventwait(qts, "DEVICE_DELETED");
}

static void qtest_client_set_tx_handler(QTestState *s,
                    QTestSendFn send)
{
    s->ops.send = send;
}
static void qtest_client_set_rx_handler(QTestState *s, QTestRecvFn recv)
{
    s->ops.recv_line = recv;
}
/* A type-safe wrapper for s->send() */
static void send_wrapper(QTestState *s, const char *buf)
{
    s->ops.external_send(s, buf);
}

static GString *qtest_client_inproc_recv_line(QTestState *s)
{
    GString *line;
    size_t offset;
    char *eol;

    eol = strchr(s->rx->str, '\n');
    offset = eol - s->rx->str;
    line = g_string_new_len(s->rx->str, offset);
    g_string_erase(s->rx, 0, offset + 1);
    return line;
}

QTestState *qtest_inproc_init(QTestState **s, bool log, const char* arch,
                    void (*send)(void*, const char*))
{
    QTestState *qts;
    qts = g_new0(QTestState, 1);
    qts->pending_events = NULL;
    *s = qts; /* Expose qts early on, since the query endianness relies on it */
    qts->wstatus = 0;
    for (int i = 0; i < MAX_IRQ; i++) {
        qts->irq_level[i] = false;
    }

    qtest_client_set_rx_handler(qts, qtest_client_inproc_recv_line);

    /* send() may not have a matching protoype, so use a type-safe wrapper */
    qts->ops.external_send = send;
    qtest_client_set_tx_handler(qts, send_wrapper);

    qts->big_endian = qtest_query_target_endianness(qts);

    /*
     * Set a dummy path for QTEST_QEMU_BINARY. Doesn't need to exist, but this
     * way, qtest_get_arch works for inproc qtest.
     */
    gchar *bin_path = g_strconcat("/qemu-system-", arch, NULL);
    g_setenv("QTEST_QEMU_BINARY", bin_path, 0);
    g_free(bin_path);

    return qts;
}

void qtest_client_inproc_recv(void *opaque, const char *str)
{
    QTestState *qts = *(QTestState **)opaque;

    if (!qts->rx) {
        qts->rx = g_string_new(NULL);
    }
    g_string_append(qts->rx, str);
    return;
}

void qtest_qom_set_bool(QTestState *s, const char *path, const char *property,
                         bool value)
{
    QDict *r;

    r = qtest_qmp(s, "{ 'execute': 'qom-set', 'arguments': "
                     "{ 'path': %s, 'property': %s, 'value': %i } }",
                     path, property, value);
    qobject_unref(r);
}

bool qtest_qom_get_bool(QTestState *s, const char *path, const char *property)
{
    QDict *r;
    bool b;

    r = qtest_qmp(s, "{ 'execute': 'qom-get', 'arguments': "
                     "{ 'path': %s, 'property': %s } }", path, property);
    b = qdict_get_bool(r, "return");
    qobject_unref(r);

    return b;
}<|MERGE_RESOLUTION|>--- conflicted
+++ resolved
@@ -213,10 +213,8 @@
     }
 #else
     GetExitCodeProcess((HANDLE)pid, &exit_code);
-<<<<<<< HEAD
     CloseHandle((HANDLE)pid);
-=======
->>>>>>> d20dada0
+
     if (exit_code != s->expected_status) {
         fprintf(stderr, "%s:%d: kill_qemu() tried to terminate QEMU "
                 "process but encountered exit status %ld (expected %d)\n",
@@ -434,7 +432,6 @@
         s->irq_level[i] = false;
     }
 
-<<<<<<< HEAD
     /*
      * Stopping QEMU for debugging is not supported on Windows.
      *
@@ -443,8 +440,6 @@
      * NtSuspendProcess() can suspend the QEMU process and gdb can
      * attach to the process, but gdb cannot resume it.
      */
-=======
->>>>>>> d20dada0
 #ifndef _WIN32
     if (getenv("QTEST_STOP")) {
         kill(s->qemu_pid, SIGSTOP);
