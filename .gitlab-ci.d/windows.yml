.shared_msys2_builder:
  extends: .base_job_template
  tags:
  - shared-windows
  - windows
  - windows-1809
  cache:
    key: "${CI_JOB_NAME}-cache"
    paths:
      - ${CI_PROJECT_DIR}/msys64/var/cache
  needs: []
  stage: build
  timeout: 2h
  before_script:
  - If ( !(Test-Path -Path msys64\var\cache ) ) {
      mkdir msys64\var\cache
    }
  - If ( !(Test-Path -Path msys64\var\cache\msys2.exe ) ) {
      Invoke-WebRequest
      "https://github.com/msys2/msys2-installer/releases/download/2022-06-03/msys2-base-x86_64-20220603.sfx.exe"
      -outfile "msys64\var\cache\msys2.exe"
    }
  - msys64\var\cache\msys2.exe -y
  - ((Get-Content -path .\msys64\etc\\post-install\\07-pacman-key.post -Raw)
      -replace '--refresh-keys', '--version') |
     Set-Content -Path ${CI_PROJECT_DIR}\msys64\etc\\post-install\\07-pacman-key.post
  - .\msys64\usr\bin\bash -lc "sed -i 's/^CheckSpace/#CheckSpace/g' /etc/pacman.conf"
  - .\msys64\usr\bin\bash -lc 'pacman --noconfirm -Syuu'  # Core update
  - .\msys64\usr\bin\bash -lc 'pacman --noconfirm -Syuu'  # Normal update
  - taskkill /F /FI "MODULES eq msys-2.0.dll"
  artifacts:
    name: "$CI_JOB_NAME-$CI_COMMIT_REF_SLUG"
    expire_in: 7 days
    paths:
      - build/meson-logs/testlog.txt
    reports:
      junit: build/meson-logs/testlog.junit.xml

msys2-64bit:
  extends: .shared_msys2_builder
  script:
  - .\msys64\usr\bin\bash -lc "pacman -Sy --noconfirm --needed
      diffutils git grep make sed
      mingw-w64-x86_64-capstone
      mingw-w64-x86_64-curl
      mingw-w64-x86_64-cyrus-sasl
      mingw-w64-x86_64-gcc
      mingw-w64-x86_64-glib2
      mingw-w64-x86_64-gnutls
      mingw-w64-x86_64-libnfs
      mingw-w64-x86_64-libpng
      mingw-w64-x86_64-libssh
      mingw-w64-x86_64-libtasn1
      mingw-w64-x86_64-libusb
      mingw-w64-x86_64-nettle
      mingw-w64-x86_64-ninja
      mingw-w64-x86_64-pixman
      mingw-w64-x86_64-pkgconf
      mingw-w64-x86_64-python
      mingw-w64-x86_64-SDL2
      mingw-w64-x86_64-SDL2_image
      mingw-w64-x86_64-snappy
      mingw-w64-x86_64-usbredir
      mingw-w64-x86_64-zstd "
  - $env:CHERE_INVOKING = 'yes'  # Preserve the current working directory
  - $env:MSYSTEM = 'MINGW64'     # Start a 64 bit Mingw environment
  - $env:MSYS = 'winsymlinks:native' # Enable native Windows symlink
<<<<<<< HEAD
  - .\msys64\usr\bin\bash -lc './configure --target-list=x86_64-softmmu
      --enable-capstone'
  - .\msys64\usr\bin\bash -lc "sed -i '/^ROMS=/d' build/config-host.mak"
  - .\msys64\usr\bin\bash -lc 'make -j2'
  - .\msys64\usr\bin\bash -lc 'make check'
=======
  - mkdir build
  - cd build
  - ..\msys64\usr\bin\bash -lc '../configure'
  - ..\msys64\usr\bin\bash -lc 'make -j$(nproc)'
  - ..\msys64\usr\bin\bash -lc 'make check -j$(nproc)'
>>>>>>> d20dada0

msys2-32bit:
  extends: .shared_msys2_builder
  script:
  - .\msys64\usr\bin\bash -lc "pacman -Sy --noconfirm --needed
      diffutils git grep make sed
      mingw-w64-i686-capstone
      mingw-w64-i686-curl
      mingw-w64-i686-cyrus-sasl
      mingw-w64-i686-gcc
      mingw-w64-i686-glib2
      mingw-w64-i686-gnutls
      mingw-w64-i686-gtk3
      mingw-w64-i686-libgcrypt
      mingw-w64-i686-libjpeg-turbo
      mingw-w64-i686-libssh
      mingw-w64-i686-libtasn1
      mingw-w64-i686-libusb
      mingw-w64-i686-lzo2
      mingw-w64-i686-ninja
      mingw-w64-i686-pixman
      mingw-w64-i686-pkgconf
      mingw-w64-i686-python
      mingw-w64-i686-snappy
      mingw-w64-i686-usbredir "
  - $env:CHERE_INVOKING = 'yes'  # Preserve the current working directory
  - $env:MSYSTEM = 'MINGW32'     # Start a 32-bit MinG environment
  - $env:MSYS = 'winsymlinks:native' # Enable native Windows symlink
  - mkdir build
  - cd build
  - ..\msys64\usr\bin\bash -lc "../configure --target-list=ppc64-softmmu"
  - ..\msys64\usr\bin\bash -lc 'make -j$nproc'
  - ..\msys64\usr\bin\bash -lc 'make check'<|MERGE_RESOLUTION|>--- conflicted
+++ resolved
@@ -65,19 +65,11 @@
   - $env:CHERE_INVOKING = 'yes'  # Preserve the current working directory
   - $env:MSYSTEM = 'MINGW64'     # Start a 64 bit Mingw environment
   - $env:MSYS = 'winsymlinks:native' # Enable native Windows symlink
-<<<<<<< HEAD
   - .\msys64\usr\bin\bash -lc './configure --target-list=x86_64-softmmu
       --enable-capstone'
   - .\msys64\usr\bin\bash -lc "sed -i '/^ROMS=/d' build/config-host.mak"
   - .\msys64\usr\bin\bash -lc 'make -j2'
   - .\msys64\usr\bin\bash -lc 'make check'
-=======
-  - mkdir build
-  - cd build
-  - ..\msys64\usr\bin\bash -lc '../configure'
-  - ..\msys64\usr\bin\bash -lc 'make -j$(nproc)'
-  - ..\msys64\usr\bin\bash -lc 'make check -j$(nproc)'
->>>>>>> d20dada0
 
 msys2-32bit:
   extends: .shared_msys2_builder
